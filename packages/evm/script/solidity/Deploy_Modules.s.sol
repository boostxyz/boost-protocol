// SPDX-License-Identifier: GPL-3.0
pragma solidity ^0.8.24;

import "./Util.s.sol";

import {LibClone} from "@solady/utils/LibClone.sol";

import {BoostCore} from "contracts/BoostCore.sol";
import {BoostRegistry, ABoostRegistry} from "contracts/BoostRegistry.sol";

import {ManagedBudget} from "contracts/budgets/ManagedBudget.sol";
import {ManagedBudgetWithFeesV2} from "contracts/budgets/ManagedBudgetWithFeesV2.sol";
import {TransparentBudget} from "contracts/budgets/TransparentBudget.sol";

import {EventAction} from "contracts/actions/EventAction.sol";

import {ERC20Incentive} from "contracts/incentives/ERC20Incentive.sol";
import {ERC20PeggedIncentive} from "contracts/incentives/ERC20PeggedIncentive.sol";
import {ERC20VariableIncentive} from "contracts/incentives/ERC20VariableIncentive.sol";
import {ERC20VariableCriteriaIncentive} from "contracts/incentives/ERC20VariableCriteriaIncentive.sol";
import {ERC20VariableCriteriaIncentiveV2} from "contracts/incentives/ERC20VariableCriteriaIncentiveV2.sol";
import {ERC20PeggedVariableCriteriaIncentive} from "contracts/incentives/ERC20PeggedVariableCriteriaIncentive.sol";
import {ERC20PeggedVariableCriteriaIncentiveV2} from "contracts/incentives/ERC20PeggedVariableCriteriaIncentiveV2.sol";
import {CGDAIncentive} from "contracts/incentives/CGDAIncentive.sol";
import {PointsIncentive} from "contracts/incentives/PointsIncentive.sol";
import {AllowListIncentive} from "contracts/incentives/AllowListIncentive.sol";

import {SimpleAllowList} from "contracts/allowlists/SimpleAllowList.sol";
import {SimpleDenyList} from "contracts/allowlists/SimpleDenyList.sol";

import {SignerValidator} from "contracts/validators/SignerValidator.sol";
import {LimitedSignerValidator} from "contracts/validators/LimitedSignerValidator.sol";
import {PayableLimitedSignerValidator} from "contracts/validators/PayableLimitedSignerValidator.sol";

/// @notice this script deploys and registers budgets, actions, and incentives
contract ModuleBaseDeployer is ScriptUtils {
    using stdJson for string;

    string BOOST_DEPLOYMENT_SALT;

    string constant deployJsonKey = "deployJsonKey";
    string deployJson;

    function setUp() external {
        BOOST_DEPLOYMENT_SALT = vm.envString("BOOST_DEPLOYMENT_SALT");
    }

    function run() external {
        console.log(
            "deploying address: ",
            vm.addr(vm.envUint("SIGNER_PRIVATE_KEY"))
        );
        BoostRegistry registry = _getRegistry();
        console.log("Boost Registry: ", address(registry));

<<<<<<< HEAD
        // _deployManagedBudget(registry);
        // _deployManagedBudgetWithFees(registry);
        // _deployTransparentBudget(registry);

        // _deployEventAction(registry);

        // _deployERC20Incentive(registry);
        // _deployERC20VariableIncentive(registry);
        // _deployERC20VariableCriteriaIncentive(registry);
        // _deployERC20VariableCriteriaIncentiveV2(registry);
        // _deployERC20PeggedIncentive(registry);
        // _deployERC20PeggedVariableCriteriaIncentive(registry);
        // _deployERC20PeggedVariableCriteriaIncentiveV2(registry);
        // _deployCGDAIncentive(registry);
        // _deployPointsIncentive(registry);
        // _deployAllowListIncentive(registry);
        // _deploySignerValidator(registry);
        // _deployLimitedSignerValidator(registry);
        _deployPayableLimitedSignerValidator(registry);
        // _deploySimpleAllowList(registry);
        // address denyList = _deploySimpleDenyList(registry);
        // _deployOpenAllowList(registry, SimpleDenyList(denyList));
=======
        _deployManagedBudget(registry);
        _deployManagedBudgetWithFees(registry);
        _deployTransparentBudget(registry);

        _deployEventAction(registry);

        _deployERC20Incentive(registry);
        _deployERC20VariableIncentive(registry);
        _deployERC20VariableCriteriaIncentive(registry);
        _deployERC20VariableCriteriaIncentiveV2(registry);
        _deployERC20PeggedIncentive(registry);
        _deployERC20PeggedVariableCriteriaIncentive(registry);
        _deployERC20PeggedVariableCriteriaIncentiveV2(registry);
        _deployCGDAIncentive(registry);
        _deployPointsIncentive(registry);
        _deployAllowListIncentive(registry);
        _deploySignerValidator(registry);
        _deployLimitedSignerValidator(registry);
        _deployPayableLimitedSignerValidator(registry);
        _deploySimpleAllowList(registry);
        address denyList = _deploySimpleDenyList(registry);
        _deployOpenAllowList(registry, SimpleDenyList(denyList));
>>>>>>> 6e7c2b2f

        _saveJson();
    }

    function _saveJson() internal {
        vm.writeJson(deployJson, _buildJsonDeployPath());
    }

    function _getRegistry() internal returns (BoostRegistry registry) {
        string memory path = string(
            abi.encodePacked(
                vm.projectRoot(),
                "/deploys/",
                vm.toString(block.chainid),
                ".json"
            )
        );
        deployJson = vm.readFile(path);
        deployJson = deployJsonKey.serialize(deployJson);
        if (!vm.keyExistsJson(deployJson, ".BoostRegistry")) {
            revert("No registry deployed: run `pnpm deploy:core:local");
        }
        return BoostRegistry(deployJson.readAddress(".BoostRegistry"));
    }

    function _deployManagedBudget(
        BoostRegistry registry
    ) internal returns (address managedBudget) {
        bytes memory initCode = type(ManagedBudget).creationCode;
        managedBudget = _getCreate2Address(initCode, "");
        console.log("ManagedBudget: ", managedBudget);
        deployJson = deployJsonKey.serialize("ManagedBudget", managedBudget);
        bool newDeploy = _deploy2(initCode, "");
        _registerIfNew(
            newDeploy,
            string(abi.encodePacked("ManagedBudget", managedBudget)),
            managedBudget,
            registry,
            ABoostRegistry.RegistryType.BUDGET
        );
    }

    function _deployManagedBudgetWithFees(
        BoostRegistry registry
    ) internal returns (address managedBudget) {
        bytes memory initCode = type(ManagedBudgetWithFeesV2).creationCode;
        managedBudget = _getCreate2Address(initCode, "");
        console.log("ManagedBudgetWithFees: ", managedBudget);
        deployJson = deployJsonKey.serialize(
            "ManagedBudgetWithFees",
            managedBudget
        );
        bool newDeploy = _deploy2(initCode, "");
        _registerIfNew(
            newDeploy,
            string(abi.encodePacked("ManagedBudgetWithFees", managedBudget)),
            managedBudget,
            registry,
            ABoostRegistry.RegistryType.BUDGET
        );
    }

    function _deployTransparentBudget(
        BoostRegistry registry
    ) internal returns (address transparentBudget) {
        bytes memory initCode = type(TransparentBudget).creationCode;
        transparentBudget = _getCreate2Address(initCode, "");
        console.log("TransparentBudget: ", transparentBudget);
        deployJson = deployJsonKey.serialize(
            "TransparentBudget",
            transparentBudget
        );
        bool newDeploy = _deploy2(initCode, "");
        _registerIfNew(
            newDeploy,
            string(abi.encodePacked("TransparentBudget", transparentBudget)),
            transparentBudget,
            registry,
            ABoostRegistry.RegistryType.BUDGET
        );
    }

    function _deployEventAction(
        BoostRegistry registry
    ) internal returns (address eventAction) {
        bytes memory initCode = type(EventAction).creationCode;
        eventAction = _getCreate2Address(initCode, "");
        console.log("EventAction: ", eventAction);
        deployJson = deployJsonKey.serialize("EventAction", eventAction);
        bool newDeploy = _deploy2(initCode, "");
        _registerIfNew(
            newDeploy,
            string(abi.encodePacked("EventAction", eventAction)),
            eventAction,
            registry,
            ABoostRegistry.RegistryType.ACTION
        );
    }

    function _deployERC20Incentive(
        BoostRegistry registry
    ) internal returns (address erc20Incentive) {
        bytes memory initCode = type(ERC20Incentive).creationCode;
        erc20Incentive = _getCreate2Address(initCode, "");
        console.log("ERC20Incentive: ", erc20Incentive);
        deployJson = deployJsonKey.serialize("ERC20Incentive", erc20Incentive);
        bool newDeploy = _deploy2(initCode, "");
        _registerIfNew(
            newDeploy,
            string(abi.encodePacked("ERC20Incentive", erc20Incentive)),
            erc20Incentive,
            registry,
            ABoostRegistry.RegistryType.INCENTIVE
        );
    }

    function _deployERC20PeggedIncentive(
        BoostRegistry registry
    ) internal returns (address erc20PeggedIncentive) {
        bytes memory initCode = type(ERC20PeggedIncentive).creationCode;
        erc20PeggedIncentive = _getCreate2Address(initCode, "");
        console.log("ERC20PeggedIncentive: ", erc20PeggedIncentive);
        deployJson = deployJsonKey.serialize(
            "ERC20PeggedIncentive",
            erc20PeggedIncentive
        );
        bool newDeploy = _deploy2(initCode, "");
        _registerIfNew(
            newDeploy,
            string(
                abi.encodePacked("ERC20PeggedIncentive", erc20PeggedIncentive)
            ),
            erc20PeggedIncentive,
            registry,
            ABoostRegistry.RegistryType.INCENTIVE
        );
    }

    function _deployERC20PeggedVariableCriteriaIncentive(
        BoostRegistry registry
    ) internal returns (address erc20PeggedVariableCriteriaIncentive) {
        bytes memory initCode = type(ERC20PeggedVariableCriteriaIncentive)
            .creationCode;
        erc20PeggedVariableCriteriaIncentive = _getCreate2Address(initCode, "");
        console.log(
            "ERC20PeggedVariableCriteriaIncentive: ",
            erc20PeggedVariableCriteriaIncentive
        );
        deployJson = deployJsonKey.serialize(
            "ERC20PeggedVariableCriteriaIncentive",
            erc20PeggedVariableCriteriaIncentive
        );
        bool newDeploy = _deploy2(initCode, "");
        _registerIfNew(
            newDeploy,
            string(
                abi.encodePacked(
                    "ERC20PeggedVariableCriteriaIncentive",
                    erc20PeggedVariableCriteriaIncentive
                )
            ),
            erc20PeggedVariableCriteriaIncentive,
            registry,
            ABoostRegistry.RegistryType.INCENTIVE
        );
    }

    function _deployERC20PeggedVariableCriteriaIncentiveV2(
        BoostRegistry registry
    ) internal returns (address erc20PeggedVariableCriteriaIncentiveV2) {
        bytes memory initCode = type(ERC20PeggedVariableCriteriaIncentiveV2)
            .creationCode;
        erc20PeggedVariableCriteriaIncentiveV2 = _getCreate2Address(
            initCode,
            ""
        );
        console.log(
            "ERC20PeggedVariableCriteriaIncentiveV2: ",
            erc20PeggedVariableCriteriaIncentiveV2
        );
        deployJson = deployJsonKey.serialize(
            "ERC20PeggedVariableCriteriaIncentiveV2",
            erc20PeggedVariableCriteriaIncentiveV2
        );
        bool newDeploy = _deploy2(initCode, "");
        _registerIfNew(
            newDeploy,
            string(
                abi.encodePacked(
                    "ERC20PeggedVariableCriteriaIncentiveV2",
                    erc20PeggedVariableCriteriaIncentiveV2
                )
            ),
            erc20PeggedVariableCriteriaIncentiveV2,
            registry,
            ABoostRegistry.RegistryType.INCENTIVE
        );
    }

    function _deployERC20VariableIncentive(
        BoostRegistry registry
    ) internal returns (address erc20VariableIncentive) {
        bytes memory initCode = type(ERC20VariableIncentive).creationCode;
        erc20VariableIncentive = _getCreate2Address(initCode, "");
        console.log("ERC20VariableIncentive: ", erc20VariableIncentive);
        deployJson = deployJsonKey.serialize(
            "ERC20VariableIncentive",
            erc20VariableIncentive
        );
        bool newDeploy = _deploy2(initCode, "");
        _registerIfNew(
            newDeploy,
            string(
                abi.encodePacked(
                    "ERC20VariableIncentive",
                    erc20VariableIncentive
                )
            ),
            erc20VariableIncentive,
            registry,
            ABoostRegistry.RegistryType.INCENTIVE
        );
    }

    function _deployERC20VariableCriteriaIncentive(
        BoostRegistry registry
    ) internal returns (address erc20VariableCriteriaIncentive) {
        bytes memory initCode = type(ERC20VariableCriteriaIncentive)
            .creationCode;
        erc20VariableCriteriaIncentive = _getCreate2Address(initCode, "");
        console.log(
            "ERC20VariableCriteriaIncentive: ",
            erc20VariableCriteriaIncentive
        );
        deployJson = deployJsonKey.serialize(
            "ERC20VariableCriteriaIncentive",
            erc20VariableCriteriaIncentive
        );
        bool newDeploy = _deploy2(initCode, "");
        _registerIfNew(
            newDeploy,
            string(
                abi.encodePacked(
                    "ERC20VariableCriteriaIncentive",
                    erc20VariableCriteriaIncentive
                )
            ),
            erc20VariableCriteriaIncentive,
            registry,
            ABoostRegistry.RegistryType.INCENTIVE
        );
    }

    function _deployERC20VariableCriteriaIncentiveV2(
        BoostRegistry registry
    ) internal returns (address erc20VariableCriteriaIncentiveV2) {
        bytes memory initCode = type(ERC20VariableCriteriaIncentiveV2)
            .creationCode;
        erc20VariableCriteriaIncentiveV2 = _getCreate2Address(initCode, "");
        console.log(
            "ERC20VariableCriteriaIncentiveV2: ",
            erc20VariableCriteriaIncentiveV2
        );
        deployJson = deployJsonKey.serialize(
            "ERC20VariableCriteriaIncentiveV2",
            erc20VariableCriteriaIncentiveV2
        );
        bool newDeploy = _deploy2(initCode, "");
        _registerIfNew(
            newDeploy,
            string(
                abi.encodePacked(
                    "ERC20VariableCriteriaIncentiveV2",
                    erc20VariableCriteriaIncentiveV2
                )
            ),
            erc20VariableCriteriaIncentiveV2,
            registry,
            ABoostRegistry.RegistryType.INCENTIVE
        );
    }

    function _deployCGDAIncentive(
        BoostRegistry registry
    ) internal returns (address cgdaIncentive) {
        bytes memory initCode = type(CGDAIncentive).creationCode;
        cgdaIncentive = _getCreate2Address(initCode, "");
        console.log("CGDAIncentive: ", cgdaIncentive);
        deployJson = deployJsonKey.serialize("CGDAIncentive", cgdaIncentive);
        bool newDeploy = _deploy2(initCode, "");
        _registerIfNew(
            newDeploy,
            string(abi.encodePacked("CGDAIncentive", cgdaIncentive)),
            cgdaIncentive,
            registry,
            ABoostRegistry.RegistryType.INCENTIVE
        );
    }

    function _deployPointsIncentive(
        BoostRegistry registry
    ) internal returns (address pointsIncentive) {
        bytes memory initCode = type(PointsIncentive).creationCode;
        pointsIncentive = _getCreate2Address(initCode, "");
        console.log("PointsIncentive: ", pointsIncentive);
        deployJson = deployJsonKey.serialize(
            "PointsIncentive",
            pointsIncentive
        );
        bool newDeploy = _deploy2(initCode, "");
        _registerIfNew(
            newDeploy,
            string(abi.encodePacked("PointsIncentive", pointsIncentive)),
            pointsIncentive,
            registry,
            ABoostRegistry.RegistryType.INCENTIVE
        );
    }

    function _deployAllowListIncentive(
        BoostRegistry registry
    ) internal returns (address allowListIncentive) {
        bytes memory initCode = type(AllowListIncentive).creationCode;
        allowListIncentive = _getCreate2Address(initCode, "");
        console.log("AllowListIncentive: ", allowListIncentive);
        deployJson = deployJsonKey.serialize(
            "AllowListIncentive",
            allowListIncentive
        );
        bool newDeploy = _deploy2(initCode, "");
        _registerIfNew(
            newDeploy,
            string(abi.encodePacked("AllowListIncentive", allowListIncentive)),
            allowListIncentive,
            registry,
            ABoostRegistry.RegistryType.INCENTIVE
        );
    }

    function _deploySignerValidator(
        BoostRegistry registry
    ) internal returns (address signerValidator) {
        bytes memory initCode = type(SignerValidator).creationCode;
        signerValidator = _getCreate2Address(initCode, "");
        console.log("SignerValidator: ", signerValidator);
        deployJson = deployJsonKey.serialize(
            "SignerValidator",
            signerValidator
        );
        bool newDeploy = _deploy2(initCode, "");
        _registerIfNew(
            newDeploy,
            string(abi.encodePacked("SignerValidator", signerValidator)),
            signerValidator,
            registry,
            ABoostRegistry.RegistryType.VALIDATOR
        );
    }

    function _deployLimitedSignerValidator(
        BoostRegistry registry
    ) internal returns (address limitedSignerValidator) {
        bytes memory initCode = type(LimitedSignerValidator).creationCode;
        limitedSignerValidator = _getCreate2Address(initCode, "");
        console.log("LimitedSignerValidator: ", limitedSignerValidator);
        deployJson = deployJsonKey.serialize(
            "LimitedSignerValidator",
            limitedSignerValidator
        );
        bool newDeploy = _deploy2(initCode, "");
        _registerIfNew(
            newDeploy,
            string(
                abi.encodePacked(
                    "LimitedSignerValidator",
                    limitedSignerValidator
                )
            ),
            limitedSignerValidator,
            registry,
            ABoostRegistry.RegistryType.VALIDATOR
        );
    }

    function _deployPayableLimitedSignerValidator(
        BoostRegistry registry
    ) internal returns (address payableLimitedSignerValidator) {
        // Use the deployer as the owner of the base implementation
<<<<<<< HEAD
        address baseOwner = vm.addr(vm.envUint("OWNER_PRIVATE_KEY"));
        console.log("baseOwner: ", baseOwner);
        bytes memory initCode = abi.encodePacked(
            type(PayableLimitedSignerValidator).creationCode,
            abi.encode(baseOwner)
        );
        payableLimitedSignerValidator = _getCreate2Address(initCode, "");
=======
        address baseOwner = vm.addr(vm.envUint("DEPLOYER_PRIVATE_KEY"));
        uint256 claimFee = vm.envOr("CLAIM_FEE", uint256(0));
        bytes memory initCode = abi.encodePacked(
            type(PayableLimitedSignerValidator).creationCode,
            abi.encode(baseOwner, claimFee)
        );
        payableLimitedSignerValidator = _getCreate2Address(initCode, "");
        console.log("BaseOwner: ", baseOwner);
>>>>>>> 6e7c2b2f
        console.log("PayableLimitedSignerValidator: ", payableLimitedSignerValidator);
        deployJson = deployJsonKey.serialize(
            "PayableLimitedSignerValidator",
            payableLimitedSignerValidator
        );
        bool newDeploy = _deploy2(initCode, "");
        _registerIfNew(
            newDeploy,
            string(
                abi.encodePacked(
                    "PayableLimitedSignerValidator",
                    payableLimitedSignerValidator
                )
            ),
            payableLimitedSignerValidator,
            registry,
            ABoostRegistry.RegistryType.VALIDATOR
        );
    }

    function _deploySimpleAllowList(
        BoostRegistry registry
    ) internal returns (address simpleAllowList) {
        bytes memory initCode = type(SimpleAllowList).creationCode;
        simpleAllowList = _getCreate2Address(initCode, "");
        console.log("SimpleAllowList: ", simpleAllowList);
        deployJson = deployJsonKey.serialize(
            "SimpleAllowList",
            simpleAllowList
        );
        bool newDeploy = _deploy2(initCode, "");
        _registerIfNew(
            newDeploy,
            string(abi.encodePacked("SimpleAllowList", simpleAllowList)),
            simpleAllowList,
            registry,
            ABoostRegistry.RegistryType.ALLOW_LIST
        );
    }

    function _deployOpenAllowList(
        BoostRegistry registry,
        SimpleDenyList baseDenyList
    ) internal returns (address list) {
        list = _getDeterministicCloneAddress(baseDenyList);
        console.log("OpenAllowList: ", list);
        deployJson = deployJsonKey.serialize("OpenAllowList", list);
        bool newDeploy = _clone2(baseDenyList);

        address[] memory users = new address[](0);
        bytes memory data = abi.encode(address(0), users);
        SimpleDenyList(list).initialize(data);

        _registerIfNew(
            newDeploy,
            string(abi.encodePacked("OpenAllowList", list)),
            list,
            registry,
            ABoostRegistry.RegistryType.ALLOW_LIST
        );
    }

    function _deploySimpleDenyList(
        BoostRegistry registry
    ) internal returns (address simpleDenyList) {
        bytes memory initCode = type(SimpleDenyList).creationCode;
        simpleDenyList = _getCreate2Address(initCode, "");
        console.log("SimpleDenyList: ", simpleDenyList);
        deployJson = deployJsonKey.serialize("SimpleDenyList", simpleDenyList);
        bool newDeploy = _deploy2(initCode, "");

        _registerIfNew(
            newDeploy,
            string(abi.encodePacked("SimpleDenyList", simpleDenyList)),
            simpleDenyList,
            registry,
            ABoostRegistry.RegistryType.ALLOW_LIST
        );
    }
}<|MERGE_RESOLUTION|>--- conflicted
+++ resolved
@@ -53,7 +53,6 @@
         BoostRegistry registry = _getRegistry();
         console.log("Boost Registry: ", address(registry));
 
-<<<<<<< HEAD
         // _deployManagedBudget(registry);
         // _deployManagedBudgetWithFees(registry);
         // _deployTransparentBudget(registry);
@@ -76,30 +75,6 @@
         // _deploySimpleAllowList(registry);
         // address denyList = _deploySimpleDenyList(registry);
         // _deployOpenAllowList(registry, SimpleDenyList(denyList));
-=======
-        _deployManagedBudget(registry);
-        _deployManagedBudgetWithFees(registry);
-        _deployTransparentBudget(registry);
-
-        _deployEventAction(registry);
-
-        _deployERC20Incentive(registry);
-        _deployERC20VariableIncentive(registry);
-        _deployERC20VariableCriteriaIncentive(registry);
-        _deployERC20VariableCriteriaIncentiveV2(registry);
-        _deployERC20PeggedIncentive(registry);
-        _deployERC20PeggedVariableCriteriaIncentive(registry);
-        _deployERC20PeggedVariableCriteriaIncentiveV2(registry);
-        _deployCGDAIncentive(registry);
-        _deployPointsIncentive(registry);
-        _deployAllowListIncentive(registry);
-        _deploySignerValidator(registry);
-        _deployLimitedSignerValidator(registry);
-        _deployPayableLimitedSignerValidator(registry);
-        _deploySimpleAllowList(registry);
-        address denyList = _deploySimpleDenyList(registry);
-        _deployOpenAllowList(registry, SimpleDenyList(denyList));
->>>>>>> 6e7c2b2f
 
         _saveJson();
     }
@@ -488,15 +463,6 @@
         BoostRegistry registry
     ) internal returns (address payableLimitedSignerValidator) {
         // Use the deployer as the owner of the base implementation
-<<<<<<< HEAD
-        address baseOwner = vm.addr(vm.envUint("OWNER_PRIVATE_KEY"));
-        console.log("baseOwner: ", baseOwner);
-        bytes memory initCode = abi.encodePacked(
-            type(PayableLimitedSignerValidator).creationCode,
-            abi.encode(baseOwner)
-        );
-        payableLimitedSignerValidator = _getCreate2Address(initCode, "");
-=======
         address baseOwner = vm.addr(vm.envUint("DEPLOYER_PRIVATE_KEY"));
         uint256 claimFee = vm.envOr("CLAIM_FEE", uint256(0));
         bytes memory initCode = abi.encodePacked(
@@ -505,7 +471,6 @@
         );
         payableLimitedSignerValidator = _getCreate2Address(initCode, "");
         console.log("BaseOwner: ", baseOwner);
->>>>>>> 6e7c2b2f
         console.log("PayableLimitedSignerValidator: ", payableLimitedSignerValidator);
         deployJson = deployJsonKey.serialize(
             "PayableLimitedSignerValidator",
