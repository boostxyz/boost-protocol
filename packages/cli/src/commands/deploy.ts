--- conflicted
+++ resolved
@@ -266,11 +266,7 @@
     deployContract(config, {
       abi: PayableLimitedSignerValidatorArtifact.abi,
       bytecode: PayableLimitedSignerValidatorArtifact.bytecode as Hex,
-<<<<<<< HEAD
-      args: [account.address],
-=======
       args: [account.address, 1000000000000000n],
->>>>>>> 6e7c2b2f
       account,
     }),
   );
