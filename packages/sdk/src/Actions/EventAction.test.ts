import { selectors as eventSelectors } from "@boostxyz/signatures/events";
import { selectors as funcSelectors } from "@boostxyz/signatures/functions";
import { loadFixture } from "@nomicfoundation/hardhat-network-helpers";
import {
  type AbiEvent,
  type Address,
  type GetLogsReturnType,
  type Hex,
  type Log,
  isAddress,
  pad,
  parseEther,
  toHex,
<<<<<<< HEAD
} from 'viem';
import { beforeAll, beforeEach, describe, expect, test } from 'vitest';
import type { MockERC20 } from '@boostxyz/test/MockERC20';
import type { MockERC721 } from '@boostxyz/test/MockERC721';
import { accounts } from '@boostxyz/test/accounts';
=======
} from "viem";
import { beforeAll, beforeEach, describe, expect, test } from "vitest";
import type { MockERC20 } from "../../test/MockERC20";
import type { MockERC721 } from "../../test/MockERC721";
import { accounts } from "../../test/accounts";
>>>>>>> 0dfa048b
import {
  type Fixtures,
  type StringEmitterFixtures,
  defaultOptions,
  deployFixtures,
  fundErc20,
  deployStringEmitterMock,
  fundErc721,
<<<<<<< HEAD
} from '@boostxyz/test/helpers';
=======
} from "../../test/helpers";
>>>>>>> 0dfa048b
import {
  EventAction,
  type EventLogs,
  type EventActionPayloadSimple,
  FilterType,
  PrimitiveType,
  SignatureType,
} from "./EventAction";

let fixtures: Fixtures,
  erc721: MockERC721,
  erc20: MockERC20,
  stringEmitterFixtures: StringEmitterFixtures;

beforeAll(async () => {
  fixtures = await loadFixture(deployFixtures(defaultOptions));
  stringEmitterFixtures = await loadFixture(deployStringEmitterMock);
});

function basicErc721TransferAction(
  erc721: MockERC721,
): EventActionPayloadSimple {
  return {
    actionClaimant: {
      signatureType: SignatureType.EVENT,
      signature: eventSelectors[
        "Transfer(address indexed,address indexed,uint256 indexed)"
      ] as Hex,
      fieldIndex: 1,
      targetContract: erc721.assertValidAddress(),
      chainid: defaultOptions.config.chains[0].id,
    },
    actionSteps: [
      {
        signature: eventSelectors[
          "Transfer(address indexed,address indexed,uint256 indexed)"
        ] as Hex,
        signatureType: SignatureType.EVENT,
        targetContract: erc721.assertValidAddress(),
        chainid: defaultOptions.config.chains[0].id,
        actionParameter: {
          filterType: FilterType.EQUAL,
          fieldType: PrimitiveType.ADDRESS,
          fieldIndex: 1,
          filterData: accounts[1].account,
        },
      },
    ],
  };
}

function cloneEventAction(fixtures: Fixtures, erc721: MockERC721) {
  return function cloneEventAction() {
    return fixtures.registry.initialize(
      crypto.randomUUID(),
      fixtures.core.EventAction(basicErc721TransferAction(erc721)),
    );
  };
}

function basicErc721MintFuncAction(
  erc721: MockERC721,
): EventActionPayloadSimple {
  console.log(funcSelectors["mint(address)"] as Hex);
  return {
    actionClaimant: {
      signatureType: SignatureType.FUNC,
      signature: funcSelectors["mint(address)"] as Hex,
      fieldIndex: 0,
      targetContract: erc721.assertValidAddress(),
      chainid: defaultOptions.config.chains[0].id,
    },
    actionSteps: [
      {
        signature: funcSelectors["mint(address)"] as Hex,
        signatureType: SignatureType.FUNC,
        actionType: 0,
        targetContract: erc721.assertValidAddress(),
        chainid: defaultOptions.config.chains[0].id,
        actionParameter: {
          filterType: FilterType.EQUAL,
          fieldType: PrimitiveType.ADDRESS,
          fieldIndex: 0,
          filterData: accounts[1].account,
        },
      },
    ],
  };
}

function basicErc20MintFuncAction(erc20: MockERC20): EventActionPayloadSimple {
  return {
    actionClaimant: {
      signatureType: SignatureType.FUNC,
      signature: funcSelectors["mint(address to, uint256 amount)"] as Hex,
      fieldIndex: 0,
      targetContract: erc20.assertValidAddress(),
      chainid: defaultOptions.config.chains[0].id,
    },
    actionSteps: [
      {
        signature: funcSelectors["mint(address to, uint256 amount)"] as Hex,
        signatureType: SignatureType.FUNC,
        actionType: 0,
        targetContract: erc20.assertValidAddress(),
        chainid: defaultOptions.config.chains[0].id,
        actionParameter: {
          filterType: FilterType.EQUAL,
          fieldType: PrimitiveType.ADDRESS,
          fieldIndex: 0,
          filterData: accounts[1].account,
        },
      },
    ],
  };
}

function indexedStringErc721TransferAction(
  filterType: FilterType,
  data: Hex,
  stringEmitterAddress: Address,
  erc721: MockERC721,
): EventActionPayloadSimple {
  return {
    actionClaimant: {
      signatureType: SignatureType.EVENT,
      signature: eventSelectors[
        "Transfer(address indexed,address indexed,uint256 indexed)"
      ] as Hex,
      fieldIndex: 1,
      targetContract: erc721.assertValidAddress(),
      chainid: defaultOptions.config.chains[0].id,
    },
    actionSteps: [
      {
        signature: eventSelectors[
          "InfoIndexed(address indexed,string indexed)"
        ] as Hex,
        signatureType: SignatureType.EVENT,
        actionType: 0,
        targetContract: stringEmitterAddress,
        chainid: defaultOptions.config.chains[0].id,
        actionParameter: {
          filterType,
          fieldType: PrimitiveType.STRING,
          fieldIndex: 1,
          filterData: data,
        },
      },
    ],
  };
}

function stringErc721TransferAction(
  filterType: FilterType,
  data: Hex,
  stringEmitterAddress: Address,
  erc721: MockERC721,
): EventActionPayloadSimple {
  return {
    actionClaimant: {
      signatureType: SignatureType.EVENT,
      signature: eventSelectors[
        "Transfer(address indexed,address indexed,uint256 indexed)"
      ] as Hex,
      fieldIndex: 1,
      targetContract: erc721.assertValidAddress(),
      chainid: defaultOptions.config.chains[0].id,
    },
    actionSteps: [
      {
        signature: eventSelectors["Info(address,string)"] as Hex,
        signatureType: SignatureType.EVENT,
        actionType: 0,
        targetContract: stringEmitterAddress,
        chainid: defaultOptions.config.chains[0].id,
        actionParameter: {
          filterType,
          fieldType: PrimitiveType.STRING,
          fieldIndex: 1,
          filterData: data,
        },
      },
    ],
  };
}

function cloneFunctionAction20(fixtures: Fixtures, erc20: MockERC20) {
  return function cloneFunctionAction20() {
    return fixtures.registry.clone(
      crypto.randomUUID(),
      new fixtures.bases.EventAction(
        defaultOptions,
        basicErc20MintFuncAction(erc20),
      ),
    );
  };
}

function cloneFunctionAction(fixtures: Fixtures, erc721: MockERC721) {
  return function cloneFunctionAction() {
    return fixtures.registry.clone(
      crypto.randomUUID(),
      new fixtures.bases.EventAction(
        defaultOptions,
        basicErc721MintFuncAction(erc721),
      ),
    );
  };
}

function cloneStringEventAction(
  fixtures: Fixtures,
  actionParams: EventActionPayloadSimple,
) {
  return function loadFixtureCallback() {
    return fixtures.registry.clone(
      crypto.randomUUID(),
      new fixtures.bases.EventAction(defaultOptions, actionParams),
    );
  };
}

describe("EventAction Event Selector", () => {
  beforeEach(async () => {
    erc721 = await loadFixture(fundErc721(defaultOptions));
  });

  describe("basic transfer event", () => {
    test("can successfully be deployed", async () => {
      const action = new EventAction(
        defaultOptions,
        basicErc721TransferAction(erc721),
      );
      await action.deploy();
      expect(isAddress(action.assertValidAddress())).toBe(true);
    });

    test("can get an action step", async () => {
      const action = await loadFixture(cloneEventAction(fixtures, erc721));
      const step = await action.getActionStep(0);
      if (!step)
        throw new Error("there should be an action step at this index");
      step.targetContract = step.targetContract.toUpperCase() as Hex;
      step.actionParameter.filterData =
        step.actionParameter.filterData.toUpperCase() as Hex;
      expect(step).toMatchObject({
        signature: eventSelectors[
          "Transfer(address indexed,address indexed,uint256 indexed)"
        ] as Hex,
        signatureType: SignatureType.EVENT,
        actionType: 0,
        targetContract: erc721.assertValidAddress().toUpperCase(),
        actionParameter: {
          filterType: FilterType.EQUAL,
          fieldType: PrimitiveType.ADDRESS,
          fieldIndex: 1,
          filterData: accounts[1].account.toUpperCase(),
        },
      });
    });

    test("can get all action steps", async () => {
      const action = await loadFixture(cloneEventAction(fixtures, erc721));
      const steps = await action.getActionSteps();
      expect(steps.length).toBe(1);
      const step = steps[0];
      step.targetContract = step.targetContract.toUpperCase() as Hex;
      step.actionParameter.filterData =
        step.actionParameter.filterData.toUpperCase() as Hex;
      expect(step).toMatchObject({
        signature: eventSelectors[
          "Transfer(address indexed,address indexed,uint256 indexed)"
        ] as Hex,
        signatureType: SignatureType.EVENT,
        actionType: 0,
        targetContract: erc721.assertValidAddress().toUpperCase(),
        actionParameter: {
          filterType: FilterType.EQUAL,
          fieldType: PrimitiveType.ADDRESS,
          fieldIndex: 1,
          filterData: accounts[1].account.toUpperCase(),
        },
      });
    });

    test("can get the total number of action steps", async () => {
      const action = await loadFixture(cloneEventAction(fixtures, erc721));
      const count = await action.getActionStepsCount();
      expect(count).toBe(1);
    });

    test("can get the action claimant", async () => {
      const action = await loadFixture(cloneEventAction(fixtures, erc721));
      const claimant = await action.getActionClaimant();
      claimant.targetContract = claimant.targetContract.toUpperCase() as Hex;
      expect(claimant).toMatchObject({
        signatureType: SignatureType.EVENT,
        signature: eventSelectors[
          "Transfer(address indexed,address indexed,uint256 indexed)"
        ] as Hex,
        fieldIndex: 1,
      });
    });

    test("can get all action steps", async () => {
      const action = await loadFixture(cloneEventAction(fixtures, erc721));
      const steps = await action.getActionSteps();
      expect(steps.length).toBe(1);
      const step = steps[0];
      step.targetContract = step.targetContract.toUpperCase() as Hex;
      step.actionParameter.filterData =
        step.actionParameter.filterData.toUpperCase() as Hex;
      expect(step).toMatchObject({
        signature: eventSelectors[
          "Transfer(address indexed,address indexed,uint256 indexed)"
        ] as Hex,
        signatureType: SignatureType.EVENT,
        actionType: 0,
        targetContract: erc721.assertValidAddress().toUpperCase(),
        actionParameter: {
          filterType: FilterType.EQUAL,
          fieldType: PrimitiveType.ADDRESS,
          fieldIndex: 1,
          filterData: accounts[1].account.toUpperCase(),
        },
      });
    });

    test("can get the total number of action steps", async () => {
      const action = await loadFixture(cloneEventAction(fixtures, erc721));
      const count = await action.getActionStepsCount();
      expect(count).toBe(1);
    });

    test("can get the action claimant", async () => {
      const action = await loadFixture(cloneEventAction(fixtures, erc721));
      const claimant = await action.getActionClaimant();
      claimant.targetContract = claimant.targetContract.toUpperCase() as Hex;
      expect(claimant).toMatchObject({
        signatureType: SignatureType.EVENT,
        signature: eventSelectors[
          "Transfer(address indexed,address indexed,uint256 indexed)"
        ] as Hex,
        fieldIndex: 1,
        targetContract: erc721.assertValidAddress().toUpperCase(),
      });
    });

    test("with no logs, does not validate", async () => {
      const action = await loadFixture(cloneEventAction(fixtures, erc721));
      expect(await action.validateActionSteps()).toBe(false);
    });

    test("with a correct log, validates", async () => {
      const action = await loadFixture(cloneEventAction(fixtures, erc721));
      const recipient = accounts[1].account;
      await erc721.approve(recipient, 1n);
      await erc721.transferFrom(defaultOptions.account.address, recipient, 1n);
      expect(await action.validateActionSteps()).toBe(true);
    });

    test("can supply your own logs to validate against", async () => {
      const logs: EventLogs = [
        {
          eventName: "Transfer",
          args: [
            "0xf39Fd6e51aad88F6F4ce6aB8827279cffFb92266",
            "0x70997970C51812dc3A010C7d01b50e0d17dc79C8",
            1n,
          ],
          address: erc721.assertValidAddress(),
          blockHash:
            "0xbf602f988260519805d032be46d6ff97fbefbee6924b21097074d6d0bc34eced",
          blockNumber: 1203n,
          data: "0x",
          logIndex: 0,
          removed: false,
          topics: [
            "0xddf252ad1be2c89b69c2b068fc378daa952ba7f163c4a11628f55a4df523b3ef",
            "0x000000000000000000000000f39fd6e51aad88f6f4ce6ab8827279cfffb92266",
            "0x00000000000000000000000070997970c51812dc3a010c7d01b50e0d17dc79c8",
            "0x0000000000000000000000000000000000000000000000000000000000000001",
          ],
          transactionHash:
            "0xff0e6ab0c4961ec14b7b40afec83ed7d7a77582683512a262e641d21f82efea5",
          transactionIndex: 0,
        },
      ];
      const action = await loadFixture(cloneEventAction(fixtures, erc721));
      expect(await action.validateActionSteps({ logs })).toBe(true);
    });

    describe("string event actions", () => {
      test("cannot parse and validate contains for an emitted string event with an indexed param", async () => {
        const action = await loadFixture(
          cloneStringEventAction(
            fixtures,
            indexedStringErc721TransferAction(
              FilterType.CONTAINS,
              toHex("ello"),
              stringEmitterFixtures.address,
              erc721,
            ),
          ),
        );

        await stringEmitterFixtures.emitIndexedString("Hello world");
        await expect(() => action.validateActionSteps()).rejects.toThrowError(
          /Parameter is not transparently stored onchain/,
        );
      });
      test("can parse and validate contains for an emitted string event", async () => {
        const action = await loadFixture(
          cloneStringEventAction(
            fixtures,
            stringErc721TransferAction(
              FilterType.CONTAINS,
              toHex("ello"),
              stringEmitterFixtures.address,
              erc721,
            ),
          ),
        );
        await stringEmitterFixtures.emitString("Hello world");
        expect(await action.validateActionSteps()).toBe(true);
      });
      test("can parse and validate regex for an emitted string event", async () => {
        const action = await loadFixture(
          cloneStringEventAction(
            fixtures,
            stringErc721TransferAction(
              FilterType.REGEX,
              toHex("[hH]ello"),
              stringEmitterFixtures.address,
              erc721,
            ),
          ),
        );

        await stringEmitterFixtures.emitString("Hello world");
        expect(await action.validateActionSteps()).toBe(true);
      });
    });
  });
});

describe("EventAction Func Selector", () => {
  beforeEach(async () => {
    erc721 = await loadFixture(fundErc721(defaultOptions));
    erc20 = await loadFixture(fundErc20(defaultOptions));
  });

  test("can be deployed successfully", async () => {
    const action = new EventAction(
      defaultOptions,
      basicErc721MintFuncAction(erc721),
    );
    await action.deploy();
    expect(isAddress(action.assertValidAddress())).toBe(true);
  });

  test("validates function action step with correct hash", async () => {
    const action = await loadFixture(cloneFunctionAction(fixtures, erc721));
    const actionSteps = await action.getActionSteps();
    const recipient = accounts[1].account;
    const { hash } = await erc721.mintRaw(recipient, {
      value: parseEther(".1"),
    });

    expect(
      await action.isActionFunctionValid(actionSteps[0], {
        hash,
      }),
    ).toBe(true);
  });

  test("throws an error when hash is missing", async () => {
    const action = await loadFixture(cloneFunctionAction(fixtures, erc721));
    const actionSteps = await action.getActionSteps();
    try {
      await action.isActionFunctionValid(actionSteps[0], {});
    } catch (e) {
      expect(e).toBeInstanceOf(Error);
      expect((e as Error).message).toBe(
        "Hash is required for function validation",
      );
    }
  });

  test("validates function step with EQUAL filter", async () => {
    const action = await loadFixture(cloneFunctionAction(fixtures, erc721));
    const actionSteps = await action.getActionSteps();

    const recipient = accounts[1].account;
    const { hash } = await erc721.mintRaw(recipient, {
      value: parseEther(".1"),
    });

    const criteriaMatch = await action.isActionFunctionValid(actionSteps[0], {
      hash,
    });

    expect(criteriaMatch).toBe(true);
  });

  test("fails validation with incorrect function signature", async () => {
    const action = await loadFixture(cloneFunctionAction(fixtures, erc721));
    const actionSteps = await action.getActionSteps();
    const recipient = accounts[1].account;

    const invalidStep = {
      ...actionSteps[0],
      signature: funcSelectors["mint(address to, uint256 amount)"] as Hex, // Intentional mismatch
    };

    const { hash } = await erc721.mintRaw(recipient, {
      value: parseEther(".1"),
    });

    try {
      await action.isActionFunctionValid(invalidStep, { hash });
    } catch (e) {
      expect(e).toBeInstanceOf(Error);
      expect((e as Error).message).toContain(
        'Failed to decode function data: Encoded function signature "0x6a627842"',
      );
    }
  });

  test("validates against NOT_EQUAL filter criteria", async () => {
    const action = await loadFixture(cloneFunctionAction(fixtures, erc721));
    const actionSteps = await action.getActionSteps();
    actionSteps[0].actionParameter.filterType = FilterType.NOT_EQUAL;
    const recipient = accounts[2].account;
    const { hash } = await erc721.mintRaw(recipient, {
      value: parseEther(".1"),
    });

    expect(
      await action.isActionFunctionValid(actionSteps[0], {
        hash,
      }),
    ).toBe(true);
  });

  test("validates GREATER_THAN criteria for numeric values", async () => {
    const action = await loadFixture(cloneFunctionAction20(fixtures, erc20));
    const actionSteps = await action.getActionSteps();

    actionSteps[0].actionParameter = {
      filterType: FilterType.GREATER_THAN,
      fieldType: PrimitiveType.UINT,
      fieldIndex: 1,
      filterData: toHex("1"),
    };

    const address = accounts[1].account;
    const value = 400n;
    const { hash } = await erc20.mintRaw(address, value);

    expect(
      await action.isActionFunctionValid(actionSteps[0], {
        hash,
      }),
    ).toBe(true);
  });

  test("validates LESS_THAN criteria for numeric values", async () => {
    const action = await loadFixture(cloneFunctionAction20(fixtures, erc20));
    const actionSteps = await action.getActionSteps();
    actionSteps[0].actionParameter = {
      filterType: FilterType.LESS_THAN,
      fieldType: PrimitiveType.UINT,
      fieldIndex: 1,
      filterData: toHex("5"),
    };

    const address = accounts[1].account;
    const value = 4n;
    const { hash } = await erc20.mintRaw(address, value);

    expect(
      await action.isActionFunctionValid(actionSteps[0], {
        hash,
      }),
    ).toBe(true);
  });

  test("validates entire flow of function action", async () => {
    const action = await loadFixture(cloneFunctionAction(fixtures, erc721));
    const recipient = accounts[1].account;
    const { hash } = await erc721.mintRaw(recipient, {
      value: parseEther(".1"),
    });

    expect(
      await action.validateActionSteps({
        hash,
      }),
    ).toBe(true);
  });
});<|MERGE_RESOLUTION|>--- conflicted
+++ resolved
@@ -11,19 +11,11 @@
   pad,
   parseEther,
   toHex,
-<<<<<<< HEAD
 } from 'viem';
 import { beforeAll, beforeEach, describe, expect, test } from 'vitest';
 import type { MockERC20 } from '@boostxyz/test/MockERC20';
 import type { MockERC721 } from '@boostxyz/test/MockERC721';
 import { accounts } from '@boostxyz/test/accounts';
-=======
-} from "viem";
-import { beforeAll, beforeEach, describe, expect, test } from "vitest";
-import type { MockERC20 } from "../../test/MockERC20";
-import type { MockERC721 } from "../../test/MockERC721";
-import { accounts } from "../../test/accounts";
->>>>>>> 0dfa048b
 import {
   type Fixtures,
   type StringEmitterFixtures,
@@ -32,11 +24,7 @@
   fundErc20,
   deployStringEmitterMock,
   fundErc721,
-<<<<<<< HEAD
 } from '@boostxyz/test/helpers';
-=======
-} from "../../test/helpers";
->>>>>>> 0dfa048b
 import {
   EventAction,
   type EventLogs,
