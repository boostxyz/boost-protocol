[
  "// Begin common builtin function signatures",
  "mint(address to, uint256 amount)",
  "mintPayable(address to, uint256 amount)",
<<<<<<< HEAD
  "execute(bytes commands,bytes[] inputs)",
=======
  "register(string name,address owner,uint256 duration,bytes32 secret,address resolver,bytes[] data,bool reverseRecord,uint16 ownerControlledFuses)",
>>>>>>> 895368fc
  "// Test function signatures",
  "mint(address)"
]<|MERGE_RESOLUTION|>--- conflicted
+++ resolved
@@ -2,11 +2,8 @@
   "// Begin common builtin function signatures",
   "mint(address to, uint256 amount)",
   "mintPayable(address to, uint256 amount)",
-<<<<<<< HEAD
   "execute(bytes commands,bytes[] inputs)",
-=======
   "register(string name,address owner,uint256 duration,bytes32 secret,address resolver,bytes[] data,bool reverseRecord,uint16 ownerControlledFuses)",
->>>>>>> 895368fc
   "// Test function signatures",
   "mint(address)"
 ]